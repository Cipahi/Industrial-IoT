﻿using Opc.Ua.Client;
using System;
using System.Collections.Generic;
using System.Linq;

namespace OpcPublisher
{
    using Opc.Ua;
    using System.Diagnostics;
    using System.Net;
    using System.Threading;
    using System.Threading.Tasks;
    using static OpcApplicationConfiguration;
    using static OpcPublisher.OpcMonitoredItem;
    using static Program;

    /// <summary>
    /// Class to manage OPC sessions.
    /// </summary>
    public class OpcSession : IOpcSession
    {
        /// <summary>
        /// The state of the session object.
        /// </summary>
        public enum SessionState
        {
            Disconnected = 0,
            Connecting,
            Connected,
        }

        /// <summary>
        /// Command line option to flag to read the node display names from the server and use it in telemetry events.
        /// </summary>
        public static bool FetchOpcNodeDisplayName { get; set; } = false;

        /// <summary>
        /// Command line argument to set the site to be added to telemetry events, identifying the source of the event,
        /// by prepending it to the ApplicationUri value of the event.
        /// </summary>
        public static string PublisherSite { get; set; }

#pragma warning disable CA2211 // Non-constant fields should not be visible
        /// <summary>
        /// The version of the node configuration. Each change in the configuration
        /// increments the version to protect get calls using continuation tokens.
        /// </summary>
        public static int NodeConfigVersion = 0;
#pragma warning restore CA2211 // Non-constant fields should not be visible

        /// <summary>
        /// Command line argument to control the time to wait till a new attempt is made
        /// to establish a connection which is not yet connected again.
        /// </summary>
        public static int SessionConnectWaitSec { get; set; } = 10;

        /// <summary>
        /// The endpoint to connect to for the session.
        /// </summary>
        public string EndpointUrl { get; set; }

        /// <summary>
        /// The OPC UA stack session object of the session.
        /// </summary>
        public IOpcUaSession OpcUaClientSession { get; set; }

        /// <summary>
        /// The state of the session.
        /// </summary>
        public SessionState State { get; set; }

        /// <summary>
        /// The subscriptions on this session.
        /// </summary>
        public List<IOpcSubscription> OpcSubscriptions { get; }

        /// <summary>
        /// Counts session connection attempts which were unsuccessful.
        /// </summary>
        public uint UnsuccessfulConnectionCount { get; set; }

        /// <summary>
        /// Counts missed keep alives.
        /// </summary>
        public uint MissedKeepAlives { get; set; }

        /// <summary>
        /// The default publishing interval to use on this session.
        /// </summary>
        public int PublishingInterval { get; set; }

        /// <summary>
        /// The OPC UA timeout setting to use for the OPC UA session.
        /// </summary>
        public uint SessionTimeout { get; }

        /// <summary>
        /// Flag to control if a secure or unsecure OPC UA transport should be used for the session.
        /// </summary>
        public bool UseSecurity { get; set; } = true;

        /// <summary>
        /// Signals to run the connect and monitor task.
        /// </summary>
        public AutoResetEvent ConnectAndMonitorSession { get; set; }

        /// <summary>
        /// Number of subscirptoins on this session.
        /// </summary>
        /// <returns></returns>
        public int GetNumberOfOpcSubscriptions()
        {
            int result = 0;
            bool sessionLocked = false;
            try
            {
                sessionLocked = LockSessionAsync().Result;
                if (sessionLocked)
                {
                    result = OpcSubscriptions.Count();
                }
            }
            finally
            {
                if (sessionLocked)
                {
                    ReleaseSession();
                }
            }
            return result;
        }

        /// <summary>
        /// Number of configured monitored items on this session.
        /// </summary>
        /// <returns></returns>
        public int GetNumberOfOpcMonitoredItemsConfigured()
        {
            int result = 0;
            bool sessionLocked = false;
            try
            {
                sessionLocked = LockSessionAsync().Result;
                if (sessionLocked)
                {
                    foreach (var subscription in OpcSubscriptions)
                    {
                        result += subscription.OpcMonitoredItems.Count();
                    }
                }
            }
            finally
            {
                if (sessionLocked)
                {
                    ReleaseSession();
                }
            }
            return result;
        }

        /// <summary>
        /// Number of actually monitored items on this sessions.
        /// </summary>
        /// <returns></returns>
        public int GetNumberOfOpcMonitoredItemsMonitored()
        {
            int result = 0;
            bool sessionLocked = false;
            try
            {
                sessionLocked = LockSessionAsync().Result;
                if (sessionLocked)
                {
                    foreach (var subscription in OpcSubscriptions)
                    {
                        result += subscription.OpcMonitoredItems.Count(i => i.State == OpcMonitoredItemState.Monitored);
                    }
                }
            }
            finally
            {
                if (sessionLocked)
                {
                    ReleaseSession();
                }
            }
            return result;
        }

        /// <summary>
        /// Number of monitored items to be removed from this session.
        /// </summary>
        /// <returns></returns>
        public int GetNumberOfOpcMonitoredItemsToRemove()
        {
            int result = 0;
            bool sessionLocked = false;
            try
            {
                sessionLocked = LockSessionAsync().Result;
                if (sessionLocked)
                {
                    foreach (var subscription in OpcSubscriptions)
                    {
                        result += subscription.OpcMonitoredItems.Count(i => i.State == OpcMonitoredItemState.RemovalRequested);
                    }
                }
            }
            finally
            {
                if (sessionLocked)
                {
                    ReleaseSession();
                }
            }
            return result;
        }

        /// <summary>
        /// Ctor for the session.
        /// </summary>
        public OpcSession(string endpointUrl, bool useSecurity, uint sessionTimeout)
        {
            State = SessionState.Disconnected;
            EndpointUrl = endpointUrl;
            SessionTimeout = sessionTimeout * 1000;
            OpcSubscriptions = new List<IOpcSubscription>();
            UnsuccessfulConnectionCount = 0;
            MissedKeepAlives = 0;
            PublishingInterval = OpcPublishingInterval;
            UseSecurity = useSecurity;
            ConnectAndMonitorSession = new AutoResetEvent(false);
            _sessionCancelationTokenSource = new CancellationTokenSource();
            _sessionCancelationToken = _sessionCancelationTokenSource.Token;
            _opcSessionSemaphore = new SemaphoreSlim(1);
            _namespaceTable = new NamespaceTable();
            _telemetryConfiguration = TelemetryConfiguration.GetEndpointTelemetryConfiguration(endpointUrl);
            _connectAndMonitorAsync = Task.Run(ConnectAndMonitorAsync, _sessionCancelationToken);
        }

        /// <summary>
        /// Ctor for the session.
        /// </summary>
        public OpcSession()
        {
        }

        /// <summary>
        /// Implement IDisposable.
        /// </summary>
        protected virtual void Dispose(bool disposing)
        {
            if (disposing)
            {
                // dispose managed resources
                _sessionCancelationTokenSource?.Cancel();
                DisconnectAsync().Wait();
                foreach (var opcSubscription in OpcSubscriptions)
                {
                    opcSubscription.Dispose();
                }
                OpcSubscriptions?.Clear();
                try
                {
                    _connectAndMonitorAsync.Wait();
                }
                catch
                {
                }
                _sessionCancelationTokenSource?.Dispose();
                _sessionCancelationTokenSource = null;
                _opcSessionSemaphore?.Dispose();
                _opcSessionSemaphore = null;
                OpcUaClientSession?.Dispose();
                OpcUaClientSession = null;
            }
        }

        /// <summary>
        /// Implement IDisposable.
        /// </summary>
        public void Dispose()
        {
            Dispose(true);
            GC.SuppressFinalize(this);
        }

        /// <summary>
        /// This task is started when a session is configured and is running till session shutdown and ensures:
        /// - disconnected sessions are reconnected.
        /// - monitored nodes are no longer monitored if requested to do so.
        /// - monitoring for a node starts if it is required.
        /// - unused subscriptions (without any nodes to monitor) are removed.
        /// - sessions with out subscriptions are removed.
        /// </summary>
        public virtual async Task ConnectAndMonitorAsync()
        {
            uint lastNodeConfigVersion = 0;

            WaitHandle[] connectAndMonitorEvents = new WaitHandle[]
            {
                _sessionCancelationToken.WaitHandle,
                ConnectAndMonitorSession
            };

            // run till session is closed
            while (true)
            {
                try
                {
                    // wait till:
                    // - cancelation is requested
                    // - got signaled because we need to check for pending session activity
                    // - timeout to try to reestablish any disconnected sessions
                    try
                    {
                        WaitHandle.WaitAny(connectAndMonitorEvents, SessionConnectWaitSec * 1000);
                        _sessionCancelationToken.ThrowIfCancellationRequested();
                    }
                    catch
                    {
                        break;
                    }

                    await ConnectSessionAsync(_sessionCancelationToken).ConfigureAwait(false);

                    await MonitorNodesAsync(_sessionCancelationToken).ConfigureAwait(false);
                    _sessionCancelationToken.ThrowIfCancellationRequested();

                    await StopMonitoringNodesAsync(_sessionCancelationToken).ConfigureAwait(false);
                    _sessionCancelationToken.ThrowIfCancellationRequested();

                    await RemoveUnusedSubscriptionsAsync(_sessionCancelationToken).ConfigureAwait(false);
                    _sessionCancelationToken.ThrowIfCancellationRequested();

                    await RemoveUnusedSessionsAsync(_sessionCancelationToken).ConfigureAwait(false);
                    _sessionCancelationToken.ThrowIfCancellationRequested();

                    // update the config file if required
                    if (NodeConfigVersion != lastNodeConfigVersion)
                    {
                        lastNodeConfigVersion = (uint)NodeConfigVersion;
                        await NodeConfiguration.UpdateNodeConfigurationFileAsync().ConfigureAwait(false);
                    }
                }
                catch (Exception e)
                {
                    if (_sessionCancelationToken != null && !_sessionCancelationToken.IsCancellationRequested)
                    {
                        Logger.Error(e, "Exception");
                    }
                    else
                    {
                        break;
                    }
                }
            }
        }

        /// <summary>
        /// Connects the session if it is disconnected.
        /// </summary>
        public async Task ConnectSessionAsync(CancellationToken ct)
        {
            bool sessionLocked = false;
            try
            {
                EndpointDescription selectedEndpoint = null;
                ConfiguredEndpoint configuredEndpoint = null;

                try
                {
                    sessionLocked = await LockSessionAsync().ConfigureAwait(false);

                    // if the session is already connected or connecting or shutdown in progress, return
                    if (!sessionLocked || ct.IsCancellationRequested || State == SessionState.Connected || State == SessionState.Connecting)
                    {
                        return;
                    }
                }
                catch (Exception)
                {
                    throw;
                }

                Logger.Information($"Connect and monitor session and nodes on endpoint '{EndpointUrl}'.");
                State = SessionState.Connecting;
                try
                {
                    // release the session to not block for high network timeouts.
                    ReleaseSession();
                    sessionLocked = false;

                    // start connecting
                    selectedEndpoint = CoreClientUtils.SelectEndpoint(EndpointUrl, UseSecurity);
                    configuredEndpoint = new ConfiguredEndpoint(null, selectedEndpoint, EndpointConfiguration.Create(OpcApplicationConfiguration.ApplicationConfiguration));
                    uint timeout = SessionTimeout * ((UnsuccessfulConnectionCount >= OpcSessionCreationBackoffMax) ? OpcSessionCreationBackoffMax : UnsuccessfulConnectionCount + 1);
                    Logger.Information($"Create {(UseSecurity ? "secured" : "unsecured")} session for endpoint URI '{EndpointUrl}' with timeout of {timeout} ms.");
                    OpcUaClientSession = new OpcUaSession(
                            OpcApplicationConfiguration.ApplicationConfiguration,
                            configuredEndpoint,
                            true,
                            false,
                            OpcApplicationConfiguration.ApplicationConfiguration.ApplicationName,
                            timeout,
                            new UserIdentity(new AnonymousIdentityToken()),
                            null);
                }
                catch (Exception e)
                {
                    Logger.Error(e, $"Session creation to endpoint '{EndpointUrl}' failed {++UnsuccessfulConnectionCount} time(s). Please verify if server is up and Publisher configuration is correct.");
                    State = SessionState.Disconnected;
                    OpcUaClientSession = null;
                    return;
                }
                finally
                {
                    if (OpcUaClientSession != null)
                    {
                        sessionLocked = await LockSessionAsync().ConfigureAwait(false);
                        if (sessionLocked)
                        {
                            Logger.Information($"Session successfully created with Id {OpcUaClientSession.SessionId}.");
                            if (!selectedEndpoint.EndpointUrl.Equals(configuredEndpoint.EndpointUrl.OriginalString, StringComparison.OrdinalIgnoreCase))
                            {
                                Logger.Information($"the Server has updated the EndpointUrl to '{selectedEndpoint.EndpointUrl}'");
                            }

                            // init object state and install keep alive
                            UnsuccessfulConnectionCount = 0;
                            OpcUaClientSession.KeepAliveInterval = OpcKeepAliveIntervalInSec * 1000;
                            OpcUaClientSession.KeepAlive += StandardClient_KeepAlive;

                            // fetch the namespace array and cache it. it will not change as long the session exists.
                            DataValue namespaceArrayNodeValue = OpcUaClientSession.ReadValue(VariableIds.Server_NamespaceArray);
                            _namespaceTable.Update(namespaceArrayNodeValue.GetValue<string[]>(null));

                            // show the available namespaces
                            Logger.Information($"The session to endpoint '{selectedEndpoint.EndpointUrl}' has {_namespaceTable.Count} entries in its namespace array:");
                            int i = 0;
                            foreach (var ns in _namespaceTable.ToArray())
                            {
                                Logger.Information($"Namespace index {i++}: {ns}");
                            }
                            State = SessionState.Connected;
                        }
                        else
                        {
                            State = SessionState.Disconnected;
                        }
                    }
                }
            }
            catch (Exception e)
            {
                Logger.Error(e, "Exception");
            }
            finally
            {
                if (sessionLocked)
                {
                    ReleaseSession();
                }
            }
        }

        /// <summary>
        /// Monitoring for a node starts if it is required.
        /// </summary>
        public async Task MonitorNodesAsync(CancellationToken ct)
        {
            bool sessionLocked = false;
            try
            {
                try
                {
                    sessionLocked = await LockSessionAsync().ConfigureAwait(false);

                    // if the session is not connected or shutdown in progress, return
                    if (!sessionLocked || ct.IsCancellationRequested || State != SessionState.Connected)
                    {
                        return;
                    }
                }
                catch (Exception)
                {
                    throw;
                }

                // ensure all nodes in all subscriptions of this session are monitored.
                foreach (var opcSubscription in OpcSubscriptions)
                {
                    // create the subscription, if it is not yet there.
                    if (opcSubscription.OpcUaClientSubscription == null)
                    {
                        opcSubscription.OpcUaClientSubscription = CreateSubscription(opcSubscription.RequestedPublishingInterval, out int revisedPublishingInterval);
                        opcSubscription.PublishingInterval = revisedPublishingInterval;
                        Logger.Information($"Create subscription on endpoint '{EndpointUrl}' requested OPC publishing interval is {opcSubscription.RequestedPublishingInterval} ms. (revised: {revisedPublishingInterval} ms)");
                    }

                    // process all unmonitored items.
                    var unmonitoredItems = opcSubscription.OpcMonitoredItems.Where(i => (i.State == OpcMonitoredItemState.Unmonitored || i.State == OpcMonitoredItemState.UnmonitoredNamespaceUpdateRequested));
                    int additionalMonitoredItemsCount = 0;
                    int monitoredItemsCount = 0;
                    bool haveUnmonitoredItems = false;
                    if (unmonitoredItems.Count() != 0)
                    {
                        haveUnmonitoredItems = true;
                        monitoredItemsCount = opcSubscription.OpcMonitoredItems.Count(i => (i.State == OpcMonitoredItemState.Monitored));
                        Logger.Information($"Start monitoring items on endpoint '{EndpointUrl}'. Currently monitoring {monitoredItemsCount} items.");
                    }

                    // init perf data
                    Stopwatch stopWatch = new Stopwatch();
                    stopWatch.Start();
                    foreach (var item in unmonitoredItems)
                    {
                        // if the session is not connected or a shutdown is in progress, we stop trying and wait for the next cycle
                        if (ct.IsCancellationRequested || State != SessionState.Connected)
                        {
                            break;
                        }

                        NodeId currentNodeId = null;
                        try
                        {
                            // update the namespace of the node if requested. there are two cases where this is requested:
                            // 1) publishing requests via the OPC server method are raised using a NodeId format. for those
                            //    the NodeId format is converted into an ExpandedNodeId format
                            // 2) ExpandedNodeId configuration file entries do not have at parsing time a session to get
                            //    the namespace index. this is set now.
                            if (item.State == OpcMonitoredItemState.UnmonitoredNamespaceUpdateRequested)
                            {
                                if (item.ConfigType == OpcMonitoredItemConfigurationType.ExpandedNodeId)
                                {
                                    int namespaceIndex = _namespaceTable.GetIndex(item.ConfigExpandedNodeId?.NamespaceUri);
                                    if (namespaceIndex < 0)
                                    {
                                        Logger.Information($"The namespace URI of node '{item.ConfigExpandedNodeId.ToString()}' can be not mapped to a namespace index.");
                                    }
                                    else
                                    {
                                        item.ConfigExpandedNodeId = new ExpandedNodeId(item.ConfigExpandedNodeId.Identifier, (ushort)namespaceIndex, item.ConfigExpandedNodeId?.NamespaceUri, 0);
                                    }
                                }
                                if (item.ConfigType == OpcMonitoredItemConfigurationType.NodeId)
                                {
                                    string namespaceUri = _namespaceTable.ToArray().ElementAtOrDefault(item.ConfigNodeId.NamespaceIndex);
                                    if (string.IsNullOrEmpty(namespaceUri))
                                    {
                                        Logger.Information($"The namespace index of node '{item.ConfigNodeId.ToString()}' is invalid and the node format can not be updated.");
                                    }
                                    else
                                    {
                                        item.ConfigExpandedNodeId = new ExpandedNodeId(item.ConfigNodeId.Identifier, item.ConfigNodeId.NamespaceIndex, namespaceUri, 0);
                                        item.ConfigType = OpcMonitoredItemConfigurationType.ExpandedNodeId;
                                    }
                                }
                                item.State = OpcMonitoredItemState.Unmonitored;
                            }

                            // lookup namespace index if ExpandedNodeId format has been used and build NodeId identifier.
                            if (item.ConfigType == OpcMonitoredItemConfigurationType.ExpandedNodeId)
                            {
                                int namespaceIndex = _namespaceTable.GetIndex(item.ConfigExpandedNodeId?.NamespaceUri);
                                if (namespaceIndex < 0)
                                {
                                    Logger.Warning($"Syntax or namespace URI of ExpandedNodeId '{item.ConfigExpandedNodeId.ToString()}' is invalid and will be ignored.");
                                    continue;
                                }
                                currentNodeId = new NodeId(item.ConfigExpandedNodeId.Identifier, (ushort)namespaceIndex);
                            }
                            else
                            {
                                currentNodeId = item.ConfigNodeId;
                            }

                            // if configured, get the DisplayName for the node, otherwise use the nodeId
                            Node node;
                            if (string.IsNullOrEmpty(item.DisplayName))
                            {
                                if (FetchOpcNodeDisplayName == true)
                                {
                                    node = OpcUaClientSession.ReadNode(currentNodeId);
                                    item.DisplayName = node.DisplayName.Text ?? currentNodeId.ToString();
                                }
                                else
                                {
                                    item.DisplayName = currentNodeId.ToString();
                                }
                            }

                            // handle skip first request
                            item.SkipNextEvent = item.SkipFirst;

                            // create a heartbeat timer, but no start it
                            if (item.HeartbeatInterval > 0)
                            {
                                item.HeartbeatSendTimer = new Timer(item.HeartbeatSend, null, Timeout.Infinite, Timeout.Infinite);
                            }

                            // add the new monitored item.
                            IOpcUaMonitoredItem monitoredItem = new OpcUaMonitoredItem()
                            {
                                StartNodeId = currentNodeId,
                                AttributeId = item.AttributeId,
                                DisplayName = item.DisplayName,
                                MonitoringMode = item.MonitoringMode,
                                SamplingInterval = item.RequestedSamplingInterval,
                                QueueSize = item.QueueSize,
                                DiscardOldest = item.DiscardOldest
                            };
                            monitoredItem.Notification += item.Notification;

                            opcSubscription.OpcUaClientSubscription.AddItem(monitoredItem);
                            if (additionalMonitoredItemsCount++ % 10000 == 0)
                            {
                                opcSubscription.OpcUaClientSubscription.SetPublishingMode(true);
                                opcSubscription.OpcUaClientSubscription.ApplyChanges();
                            }
                            item.OpcUaClientMonitoredItem = monitoredItem;
                            item.State = OpcMonitoredItemState.Monitored;
                            item.EndpointUrl = EndpointUrl;
                            Logger.Verbose($"Created monitored item for node '{currentNodeId.ToString()}' in subscription with id '{opcSubscription.OpcUaClientSubscription.Id}' on endpoint '{EndpointUrl}' (version: {NodeConfigVersion:X8})");
                            if (item.RequestedSamplingInterval != monitoredItem.SamplingInterval)
                            {
                                Logger.Information($"Sampling interval: requested: {item.RequestedSamplingInterval}; revised: {monitoredItem.SamplingInterval}");
                                item.SamplingInterval = monitoredItem.SamplingInterval;
                            }
                            if (additionalMonitoredItemsCount % 10000 == 0)
                            {
                                Logger.Information($"Now monitoring {monitoredItemsCount + additionalMonitoredItemsCount} items in subscription with id '{opcSubscription.OpcUaClientSubscription.Id}'");
                            }
                        }
                        catch (Exception e) when (e.GetType() == typeof(ServiceResultException))
                        {
                            ServiceResultException sre = (ServiceResultException)e;
                            switch ((uint)sre.Result.StatusCode)
                            {
                                case StatusCodes.BadSessionIdInvalid:
                                    {
                                        Logger.Information($"Session with Id {OpcUaClientSession.SessionId} is no longer available on endpoint '{EndpointUrl}'. Cleaning up.");
                                        // clean up the session
                                        InternalDisconnect();
                                        break;
                                    }
                                case StatusCodes.BadNodeIdInvalid:
                                case StatusCodes.BadNodeIdUnknown:
                                    {
                                        Logger.Error($"Failed to monitor node '{currentNodeId}' on endpoint '{EndpointUrl}'.");
                                        Logger.Error($"OPC UA ServiceResultException is '{sre.Result}'. Please check your publisher configuration for this node.");
                                        break;
                                    }
                                default:
                                    {
                                        Logger.Error($"Unhandled OPC UA ServiceResultException '{sre.Result}' when monitoring node '{currentNodeId}' on endpoint '{EndpointUrl}'. Continue.");
                                        break;
                                    }
                            }
                        }
                        catch (Exception e)
                        {
                            Logger.Error(e, $"Failed to monitor node '{currentNodeId}' on endpoint '{EndpointUrl}'");
                        }
                    }
                    opcSubscription.OpcUaClientSubscription.SetPublishingMode(true);
                    opcSubscription.OpcUaClientSubscription.ApplyChanges();
                    stopWatch.Stop();
                    if (haveUnmonitoredItems == true)
                    {
                        monitoredItemsCount = opcSubscription.OpcMonitoredItems.Count(i => (i.State == OpcMonitoredItemState.Monitored));
                        Logger.Information($"Done processing unmonitored items on endpoint '{EndpointUrl}' took {stopWatch.ElapsedMilliseconds} msec. Now monitoring {monitoredItemsCount} items in subscription with id '{opcSubscription.OpcUaClientSubscription.Id}'.");
                    }
                }
            }
            catch (Exception e)
            {
                Logger.Error(e, "Exception");
            }
            finally
            {
                if (sessionLocked)
                {
                    ReleaseSession();
                }
            }
        }

        /// <summary>
        /// Checks if there are monitored nodes tagged to stop monitoring.
        /// </summary>
        public async Task StopMonitoringNodesAsync(CancellationToken ct)
        {
            bool sessionLocked = false;
            try
            {
                try
                {
                    sessionLocked = await LockSessionAsync().ConfigureAwait(false);

                    // if shutdown is in progress, return
                    if (!sessionLocked || ct.IsCancellationRequested)
                    {
                        return;
                    }
                }
                catch (Exception)
                {
                    throw;
                }

                foreach (var opcSubscription in OpcSubscriptions)
                {
                    // remove items tagged to stop in the stack
                    var itemsToRemove = opcSubscription.OpcMonitoredItems.Where(i => i.State == OpcMonitoredItemState.RemovalRequested);
                    if (itemsToRemove.Any())
                    {
                        try
                        {
                            Logger.Information($"Remove nodes in subscription with id {opcSubscription.OpcUaClientSubscription.Id} on endpoint '{EndpointUrl}'");
                            opcSubscription.OpcUaClientSubscription.RemoveItems(itemsToRemove.Select(i => i.OpcUaClientMonitoredItem));
                            Logger.Information($"There are now {opcSubscription.OpcUaClientSubscription.MonitoredItemCount} monitored items in this subscription.");
                        }
                        catch
                        {
                            // nodes may be tagged for stop before they are monitored, just continue
                        }
                        // stop heartbeat timer for all items to remove
                        foreach (var itemToRemove in itemsToRemove)
                        {
                            itemToRemove?.HeartbeatSendTimer?.Change(Timeout.Infinite, Timeout.Infinite);
                        }
                        // remove them in our data structure
                        opcSubscription.OpcMonitoredItems.RemoveAll(i => i.State == OpcMonitoredItemState.RemovalRequested);
                        Interlocked.Increment(ref NodeConfigVersion);
                        Logger.Information($"There are now {opcSubscription.OpcMonitoredItems.Count} items managed by publisher for this subscription. (version: {NodeConfigVersion:X8})");
                    }
                }
            }
            finally
            {
                if (sessionLocked)
                {
                    ReleaseSession();
                }
            }
        }

        /// <summary>
        /// Checks if there are subscriptions without any monitored items and remove them.
        /// </summary>
        public async Task RemoveUnusedSubscriptionsAsync(CancellationToken ct)
        {
            bool sessionLocked = false;
            try
            {
                sessionLocked = await LockSessionAsync().ConfigureAwait(false);

                // if shutdown is in progress, return
                if (!sessionLocked || ct.IsCancellationRequested)
                {
                    return;
                }

                // remove the subscriptions in the stack
                var subscriptionsToRemove = OpcSubscriptions.Where(i => i.OpcMonitoredItems.Count == 0);
                if (subscriptionsToRemove.Any())
                {
                    try
                    {
                        Logger.Information($"Remove unused subscriptions on endpoint '{EndpointUrl}'.");
                        OpcUaClientSession.RemoveSubscriptions(subscriptionsToRemove.Select(s => s.OpcUaClientSubscription));
                        Logger.Information($"There are now {OpcUaClientSession.SubscriptionCount} subscriptions in this session.");
                    }
                    catch
                    {
                        // subsriptions may be no longer required before they are created, just continue
                    }
                }
                // remove them in our data structures
                OpcSubscriptions.RemoveAll(s => s.OpcMonitoredItems.Count == 0);
            }
            finally
            {
                if (sessionLocked)
                {
                    ReleaseSession();
                }
            }

        }

        /// <summary>
        /// Checks if there are session without any subscriptions and remove them.
        /// </summary>
        public async Task RemoveUnusedSessionsAsync(CancellationToken ct)
        {
            try
            {
                try
                {
                    await NodeConfiguration.OpcSessionsListSemaphore.WaitAsync().ConfigureAwait(false);
                }
                catch
                {
                    return;
                }

                // if shutdown is in progress, return
                if (ct.IsCancellationRequested)
                {
                    return;
                }

                // remove sessions in the stack
                var sessionsToRemove = NodeConfiguration.OpcSessions.Where(s => s.OpcSubscriptions.Count == 0);
                foreach (var sessionToRemove in sessionsToRemove)
                {
                    Logger.Information($"Remove unused session on endpoint '{EndpointUrl}'.");
                    await sessionToRemove.ShutdownAsync().ConfigureAwait(false);
                }
                // remove then in our data structures
                NodeConfiguration.OpcSessions.RemoveAll(s => s.OpcSubscriptions.Count == 0);
            }
            finally
            {
                NodeConfiguration?.OpcSessionsListSemaphore?.Release();
            }
        }

        /// <summary>
        /// Disconnects a session and removes all subscriptions on it and marks all nodes on those subscriptions
        /// as unmonitored.
        /// </summary>
        public async Task DisconnectAsync()
        {
            bool sessionLocked = await LockSessionAsync().ConfigureAwait(false);
            if (sessionLocked)
            {
                try
                {
                    InternalDisconnect();
                }
                catch (Exception e)
                {
                    Logger.Error(e, $"Exception while disconnecting '{EndpointUrl}'.");
                }
                ReleaseSession();
            }
        }

        /// <summary>
        /// Returns the namespace index for a namespace URI.
        /// </summary>
        public int GetNamespaceIndexUnlocked(string namespaceUri)
        {
            return _namespaceTable.GetIndex(namespaceUri);
        }

        /// <summary>
        /// Internal disconnect method. Caller must have taken the _opcSessionSemaphore.
        /// </summary>
        private void InternalDisconnect()
        {
            try
            {
                foreach (var opcSubscription in OpcSubscriptions)
                {
                    try
                    {
                        if (opcSubscription.OpcUaClientSubscription != null)
                        {
                            OpcUaClientSession.RemoveSubscription(opcSubscription.OpcUaClientSubscription);
                        }
                    }
                    catch
                    {
                        // the session might be already invalidated. ignore.
                    }
                    opcSubscription.OpcUaClientSubscription = null;

                    // mark all monitored items as unmonitored
                    foreach (var opcMonitoredItem in opcSubscription.OpcMonitoredItems)
                    {
                        // tag all monitored items as unmonitored
                        if (opcMonitoredItem.State == OpcMonitoredItemState.Monitored)
                        {
                            opcMonitoredItem.State = OpcMonitoredItemState.Unmonitored;
                        }
                    }
                }
                try
                {
                    OpcUaClientSession?.Close();
                }
                catch
                {
                    // the session might be already invalidated. ignore.
                }
                OpcUaClientSession = null;
            }
            catch (Exception e)
            {
                Logger.Error(e, "Exception");
            }
            State = SessionState.Disconnected;
            MissedKeepAlives = 0;
        }

        /// <summary>
        /// Adds a node to be monitored. If there is no subscription with the requested publishing interval,
        /// one is created.
        /// </summary>
        public async Task<HttpStatusCode> AddNodeForMonitoringAsync(NodeId nodeId, ExpandedNodeId expandedNodeId,
            int? opcPublishingInterval, int? opcSamplingInterval, string displayName,
            int? heartbeatInterval, bool? skipFirst, CancellationToken ct)
        {
            string logPrefix = "AddNodeForMonitoringAsync:";
            bool sessionLocked = false;
            try
            {
                sessionLocked = await LockSessionAsync().ConfigureAwait(false);
                if (!sessionLocked || ct.IsCancellationRequested)
                {
                    return HttpStatusCode.Gone;
                }

                // check if there is already a subscription with the same publishing interval, which can be used to monitor the node
                int opcPublishingIntervalForNode = opcPublishingInterval ?? OpcPublishingIntervalDefault;
                IOpcSubscription opcSubscription = OpcSubscriptions.FirstOrDefault(s => s.RequestedPublishingInterval == opcPublishingIntervalForNode);

                // if there was none found, create one
                if (opcSubscription == null)
                {
                    if (opcPublishingInterval == null)
                    {
                        Logger.Information($"{logPrefix} No matching subscription with default publishing interval found.");
                        Logger.Information($"Create a new subscription with a default publishing interval.");
                    }
                    else
                    {
                        Logger.Information($"{logPrefix} No matching subscription with publishing interval of {opcPublishingInterval} found.");
                        Logger.Information($"Create a new subscription with a publishing interval of {opcPublishingInterval}.");
                    }
                    opcSubscription = new OpcSubscription(opcPublishingInterval);
                    OpcSubscriptions.Add(opcSubscription);
                }

                // create objects for publish check
                ExpandedNodeId expandedNodeIdCheck = expandedNodeId;
                NodeId nodeIdCheck = nodeId;
                if (State == SessionState.Connected)
                {
                    if (expandedNodeId == null)
                    {
                        string namespaceUri = _namespaceTable.ToArray().ElementAtOrDefault(nodeId.NamespaceIndex);
                        expandedNodeIdCheck = new ExpandedNodeId(nodeId.Identifier, nodeId.NamespaceIndex, namespaceUri, 0);
                    }
                    if (nodeId == null)
                    {
                        nodeIdCheck = new NodeId(expandedNodeId.Identifier, (ushort)(_namespaceTable.GetIndex(expandedNodeId.NamespaceUri)));
                    }
                }

                // if it is already published, we do nothing, else we create a new monitored item
                // todo check properties and update
                if (!IsNodePublishedInSessionInternal(nodeIdCheck, expandedNodeIdCheck))
                {
                    OpcMonitoredItem opcMonitoredItem = null;
                    // add a new item to monitor
                    if (expandedNodeId == null)
                    {
                        opcMonitoredItem = new OpcMonitoredItem(nodeId, EndpointUrl, opcSamplingInterval, displayName, heartbeatInterval, skipFirst);
                    }
                    else
                    {
                        opcMonitoredItem = new OpcMonitoredItem(expandedNodeId, EndpointUrl, opcSamplingInterval, displayName, heartbeatInterval, skipFirst);
                    }
                    opcSubscription.OpcMonitoredItems.Add(opcMonitoredItem);
                    Interlocked.Increment(ref NodeConfigVersion);
                    Logger.Debug($"{logPrefix} Added item with nodeId '{(expandedNodeId == null ? nodeId.ToString() : expandedNodeId.ToString())}' for monitoring.");

                    // trigger the actual OPC communication with the server to be done
                    ConnectAndMonitorSession.Set();
                    return HttpStatusCode.Accepted;
                }
                else
                {
                    Logger.Debug($"{logPrefix} Node with Id '{(expandedNodeId == null ? nodeId.ToString() : expandedNodeId.ToString())}' is already monitored.");
                }
            }
            catch (Exception e)
            {
                Logger.Error(e, $"{logPrefix} Exception while trying to add node '{(expandedNodeId == null ? nodeId.ToString() : expandedNodeId.ToString())}' for monitoring.");
                return HttpStatusCode.InternalServerError;
            }
            finally
            {
                if (sessionLocked)
                {
                    ReleaseSession();
                }
            }
            return HttpStatusCode.OK;
        }

        /// <summary>
        /// Tags a monitored node to stop monitoring and remove it.
        /// </summary>
        public async Task<HttpStatusCode> RequestMonitorItemRemovalAsync(NodeId nodeId, ExpandedNodeId expandedNodeId, CancellationToken ct, bool takeLock = true)
        {
            HttpStatusCode result = HttpStatusCode.Gone;
            bool sessionLocked = false;
            try
            {
                if (takeLock)
                {
                    sessionLocked = await LockSessionAsync().ConfigureAwait(false);

                    if (!sessionLocked || ct.IsCancellationRequested)
                    {
                        return HttpStatusCode.Gone;
                    }
                }

                // create objects for publish check
                ExpandedNodeId expandedNodeIdCheck = expandedNodeId;
                NodeId nodeIdCheck = nodeId;
                if (State == SessionState.Connected)
                {
                    if (expandedNodeId == null)
                    {
                        string namespaceUri = _namespaceTable.ToArray().ElementAtOrDefault(nodeId.NamespaceIndex);
                        expandedNodeIdCheck = new ExpandedNodeId(nodeIdCheck, namespaceUri, 0);
                    }
                    if (nodeId == null)
                    {
                        nodeIdCheck = new NodeId(expandedNodeId.Identifier, (ushort)(_namespaceTable.GetIndex(expandedNodeId.NamespaceUri)));
                    }

                }

                // if node is not published return success
                if (!IsNodePublishedInSessionInternal(nodeIdCheck, expandedNodeIdCheck))
                {
                    Logger.Information($"RequestMonitorItemRemoval: Node '{(expandedNodeId == null ? nodeId.ToString() : expandedNodeId.ToString())}' is not monitored.");
                    return HttpStatusCode.OK;
                }

                // tag all monitored items with nodeId to stop monitoring.
                // if the node to tag is specified as NodeId, it will also tag nodes configured in ExpandedNodeId format.
                foreach (var opcSubscription in OpcSubscriptions)
                {
                    var opcMonitoredItems = opcSubscription.OpcMonitoredItems.Where(m => { return m.IsMonitoringThisNode(nodeIdCheck, expandedNodeIdCheck, _namespaceTable); });
                    foreach (var opcMonitoredItem in opcMonitoredItems)
                    {
                        // tag it for removal.
                        opcMonitoredItem.State = OpcMonitoredItemState.RemovalRequested;
                        Logger.Information($"RequestMonitorItemRemoval: Node with id '{(expandedNodeId == null ? nodeId.ToString() : expandedNodeId.ToString())}' tagged to stop monitoring.");
                        result = HttpStatusCode.Accepted;
                    }
                }

                // trigger the actual OPC communication with the server to be done
                ConnectAndMonitorSession.Set();
            }
            catch (Exception e)
            {
                Logger.Error(e, $"RequestMonitorItemRemoval: Exception while trying to tag node '{(expandedNodeId == null ? nodeId.ToString() : expandedNodeId.ToString())}' to stop monitoring.");
                result = HttpStatusCode.InternalServerError;
            }
            finally
            {
                if (sessionLocked)
                {
                    ReleaseSession();
                }
            }
            return result;
        }

        /// <summary>
        /// Checks if the node specified by either the given NodeId or ExpandedNodeId on the given endpoint is published in the session. Caller to take session semaphore.
        /// </summary>
        private bool IsNodePublishedInSessionInternal(NodeId nodeId, ExpandedNodeId expandedNodeId)
        {
            try
            {
                foreach (var opcSubscription in OpcSubscriptions)
                {
                    if (opcSubscription.OpcMonitoredItems.Any(m => { return m.IsMonitoringThisNode(nodeId, expandedNodeId, _namespaceTable); }))
                    {
                        return true;
                    }
                }
            }
            catch (Exception e)
            {
                Logger.Error(e, "Exception");
            }
            return false;
        }

        /// <summary>
        /// Checks if the node specified by either the given NodeId or ExpandedNodeId on the given endpoint is published in the session.
        /// </summary>
        public bool IsNodePublishedInSession(NodeId nodeId, ExpandedNodeId expandedNodeId)
        {
            bool result = false;
            bool sessionLocked = false;
            try
            {
                sessionLocked = LockSessionAsync().Result;

                if (sessionLocked && !_sessionCancelationToken.IsCancellationRequested)
                {
                    result = IsNodePublishedInSessionInternal(nodeId, expandedNodeId);
                }
            }
            catch (Exception e)
            {
                Logger.Error(e, "Exception");
            }
            finally
            {
                if (sessionLocked)
                {
                    ReleaseSession();
                }
            }
            return result;
        }

        /// <summary>
        /// Checks if the node specified by either the given NodeId or ExpandedNodeId on the given endpoint is published.
        /// </summary>
        public static bool IsNodePublished(NodeId nodeId, ExpandedNodeId expandedNodeId, string endpointUrl)
        {
            try
            {
                NodeConfiguration.OpcSessionsListSemaphore.Wait();

                // itereate through all sessions, subscriptions and monitored items and create config file entries
                foreach (var opcSession in NodeConfiguration.OpcSessions)
                {
                    if (opcSession.EndpointUrl.Equals(endpointUrl, StringComparison.OrdinalIgnoreCase))
                    {
                        if (opcSession.IsNodePublishedInSession(nodeId, expandedNodeId))
                        {
                            return true;
                        }
                    }
                }
            }
            catch (Exception e)
            {
                Logger.Error(e, "Exception");
            }
            finally
            {
                NodeConfiguration.OpcSessionsListSemaphore.Release();
            }
            return false;
        }

        /// <summary>
        /// Shutdown the current session if it is connected.
        /// </summary>
        public async Task ShutdownAsync()
        {
            bool sessionLocked = false;
            try
            {
                sessionLocked = await LockSessionAsync().ConfigureAwait(false);

                // if the session is connected, close it.
                if (sessionLocked && (State == SessionState.Connecting || State == SessionState.Connected))
                {
                    try
                    {
                        foreach (var opcSubscription in OpcSubscriptions)
                        {
                            Logger.Information($"Removing {opcSubscription.OpcUaClientSubscription.MonitoredItemCount} monitored items from subscription with id '{opcSubscription.OpcUaClientSubscription.Id}'.");
                            opcSubscription.OpcUaClientSubscription.RemoveItems(opcSubscription.OpcUaClientSubscription.MonitoredItems);
                        }
                        Logger.Information($"Removing {OpcUaClientSession.SubscriptionCount} subscriptions from session.");
                        while (OpcSubscriptions.Count > 0)
                        {
                            IOpcSubscription opcSubscription = OpcSubscriptions.ElementAt(0);
                            OpcSubscriptions.RemoveAt(0);
                            IOpcUaSubscription opcUaClientSubscription = opcSubscription.OpcUaClientSubscription;
                            opcUaClientSubscription.Delete(true);
                        }
                        Logger.Information($"Closing session to endpoint URI '{EndpointUrl}' closed successfully.");
                        OpcUaClientSession.Close();
                        State = SessionState.Disconnected;
                        Logger.Information($"Session to endpoint URI '{EndpointUrl}' closed successfully.");
                    }
                    catch (Exception e)
                    {
                        Logger.Error(e, $"Exception while closing session to endpoint '{EndpointUrl}'.");
                        State = SessionState.Disconnected;
                        return;
                    }
                }
            }
            finally
            {
                if (sessionLocked)
                {
                    // cancel all threads waiting on the session semaphore
                    _sessionCancelationTokenSource.Cancel();
                    _opcSessionSemaphore.Release();
                    _opcSessionSemaphore.Dispose();
                    _opcSessionSemaphore = null;
                }
            }
        }

        /// <summary>
        /// Create a subscription in the session.
        /// </summary>
        private IOpcUaSubscription CreateSubscription(int requestedPublishingInterval, out int revisedPublishingInterval)
        {
            IOpcUaSubscription subscription = new OpcUaSubscription()
            {
                PublishingInterval = requestedPublishingInterval,
            };
            // need to happen before the create to set the Session property.
            OpcUaClientSession.AddSubscription(subscription);
            subscription.Create();
            Logger.Information($"Created subscription with id {subscription.Id} on endpoint '{EndpointUrl}'");
            if (requestedPublishingInterval != subscription.PublishingInterval)
            {
                Logger.Information($"Publishing interval: requested: {requestedPublishingInterval}; revised: {subscription.PublishingInterval}");
            }
            revisedPublishingInterval = subscription.PublishingInterval;
            return subscription;
        }

        /// <summary>
        /// Handler for the standard "keep alive" event sent by all OPC UA servers
        /// </summary>
        private void StandardClient_KeepAlive(Session session, KeepAliveEventArgs eventArgs)
        {
            // Ignore if we are shutting down.
            if (ShutdownTokenSource.IsCancellationRequested == true)
            {
                return;
            }

            if (eventArgs != null && session != null && session.ConfiguredEndpoint != null && OpcUaClientSession != null)
            {
                try
                {
                    if (!ServiceResult.IsGood(eventArgs.Status))
                    {
                        Logger.Warning($"Session endpoint: {session.ConfiguredEndpoint.EndpointUrl} has Status: {eventArgs.Status}");
                        Logger.Information($"Outstanding requests: {session.OutstandingRequestCount}, Defunct requests: {session.DefunctRequestCount}");
                        Logger.Information($"Good publish requests: {session.GoodPublishRequestCount}, KeepAlive interval: {session.KeepAliveInterval}");
                        Logger.Information($"SessionId: {session.SessionId}");

                        if (State == SessionState.Connected)
                        {
                            MissedKeepAlives++;
                            Logger.Information($"Missed KeepAlives: {MissedKeepAlives}");
                            if (MissedKeepAlives >= OpcKeepAliveDisconnectThreshold)
                            {
                                Logger.Warning($"Hit configured missed keep alive threshold of {OpcKeepAliveDisconnectThreshold}. Disconnecting the session to endpoint {session.ConfiguredEndpoint.EndpointUrl}.");
                                session.KeepAlive -= StandardClient_KeepAlive;
                                Task t = Task.Run(async () => await DisconnectAsync().ConfigureAwait(false));
                            }
                        }
                    }
                    else
                    {
                        if (MissedKeepAlives != 0)
                        {
                            // Reset missed keep alive count
                            Logger.Information($"Session endpoint: {session.ConfiguredEndpoint.EndpointUrl} got a keep alive after {MissedKeepAlives} {(MissedKeepAlives == 1 ? "was" : "were")} missed.");
                            MissedKeepAlives = 0;
                        }
                    }
                }
                catch (Exception e)
                {
                    Logger.Error(e, $"Exception in keep alive handling for endpoint '{session.ConfiguredEndpoint.EndpointUrl}'. ('{e.Message}'");
                }
            }
            else
            {
                Logger.Warning("Keep alive arguments seems to be wrong.");
            }
        }

        /// <summary>
        /// Take the session semaphore.
        /// </summary>
        public async Task<bool> LockSessionAsync()
        {
            try
            {
                await _opcSessionSemaphore.WaitAsync(_sessionCancelationToken).ConfigureAwait(false);
            }
            catch
            {
                return false;
            }
            if (_sessionCancelationToken == null || _sessionCancelationToken.IsCancellationRequested)
            {
                return false;
            }
            return true;
        }

        /// <summary>
        /// Release the session semaphore.
        /// </summary>
        public void ReleaseSession()
        {
            _opcSessionSemaphore?.Release();
        }

        private SemaphoreSlim _opcSessionSemaphore;
        private CancellationTokenSource _sessionCancelationTokenSource;
        private CancellationToken _sessionCancelationToken;
        private NamespaceTable _namespaceTable;
<<<<<<< HEAD
        private IEndpointTelemetryConfigurationModel _telemetryConfiguration;
        private double _minSupportedSamplingInterval;
        private Task _connectAndMonitorAsync;
=======
        private EndpointTelemetryConfiguration _telemetryConfiguration;
>>>>>>> 33de8296
    }
}<|MERGE_RESOLUTION|>--- conflicted
+++ resolved
@@ -1326,12 +1326,7 @@
         private CancellationTokenSource _sessionCancelationTokenSource;
         private CancellationToken _sessionCancelationToken;
         private NamespaceTable _namespaceTable;
-<<<<<<< HEAD
         private IEndpointTelemetryConfigurationModel _telemetryConfiguration;
-        private double _minSupportedSamplingInterval;
         private Task _connectAndMonitorAsync;
-=======
-        private EndpointTelemetryConfiguration _telemetryConfiguration;
->>>>>>> 33de8296
     }
 }